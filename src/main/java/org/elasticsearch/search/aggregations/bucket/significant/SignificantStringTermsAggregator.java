--- conflicted
+++ resolved
@@ -49,14 +49,9 @@
 
     public SignificantStringTermsAggregator(String name, AggregatorFactories factories, ValuesSource valuesSource,
             BucketCountThresholds bucketCountThresholds,
-<<<<<<< HEAD
-            IncludeExclude includeExclude, AggregationContext aggregationContext, Aggregator parent,
+            IncludeExclude.StringFilter includeExclude, AggregationContext aggregationContext, Aggregator parent,
  SignificantTermsAggregatorFactory termsAggFactory, List<Reducer> reducers, Map<String, Object> metaData)
             throws IOException {
-=======
-            IncludeExclude.StringFilter includeExclude, AggregationContext aggregationContext, Aggregator parent,
-            SignificantTermsAggregatorFactory termsAggFactory, Map<String, Object> metaData) throws IOException {
->>>>>>> fcc09f62
 
         super(name, factories, valuesSource, null, bucketCountThresholds, includeExclude, aggregationContext, parent,
                 SubAggCollectionMode.DEPTH_FIRST, false, reducers, metaData);
